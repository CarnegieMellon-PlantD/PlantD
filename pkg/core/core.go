package core

import (
	appsv1 "k8s.io/api/apps/v1"
	corev1 "k8s.io/api/core/v1"
	rbacv1 "k8s.io/api/rbac/v1"
	"k8s.io/apimachinery/pkg/api/resource"
	metav1 "k8s.io/apimachinery/pkg/apis/meta/v1"
	"k8s.io/apimachinery/pkg/util/intstr"

	windtunnelv1alpha1 "github.com/CarnegieMellon-PlantD/PlantD-operator/api/v1alpha1"
	"github.com/CarnegieMellon-PlantD/PlantD-operator/pkg/config"
	monitoringv1 "github.com/prometheus-operator/prometheus-operator/pkg/apis/monitoring/v1"
)

var (
	plantDCoreServiceAccountName string
	kubeProxyImage               string
	kubeProxyContainer           string
	kubeProxyLabel               map[string]string
	kubeProxySelectorKey         string
	kubeProxySelectorValue       string
	kubeProxyReplicas            int
	kubeProxyDeploymentName      string
	kubeProxyServiceName         string
	kubeProxyPort                int32
	kubeProxyTargetPort          int32

	studioImage          string
	studioContainer      string
	studioLabel          map[string]string
	studioSelectorKey    string
	studioSelectorValue  string
	studioReplicas       int
	studioDeploymentName string
	studioServiceName    string
	studioPortName       string
	studioPort           int32
	studioTargetPort     int32

	prometheusServiceAccountName     string
	prometheusObjectName             string
	prometheusResourceMemory         string
	prometheusScrapeInterval         string
	prometheusClusterRoleName        string
	prometheusSelectorKey            string
	prometheusSelectorValue          string
	prometheusClusterRoleBindingName string
	prometheusMetricSpecSelector     map[string]string
	prometheusServicePort            int32
	prometheusServiceNodePort        int32

	metricsScrapeInterval              string
	metricsMonitorName                 string
	metricsMonitorNamespace            string
	metricsMonitorLabels               map[string]string
	metricsBearerTokenFile             string
	metricsHonorLabels                 bool
	metricsPort                        string
	metricsScheme                      string
	metricsPath                        string
	metricsJobLabel                    string
	metricsNamespaceSelectorMatchNames []string
	metricsSelectorMatchLabels         map[string]string
)

func init() {
	plantDCoreServiceAccountName = config.GetString("plantdCore.serviceAccountName")

	kubeProxyImage = config.GetString("plantdCore.kubeProxy.image")
	kubeProxyLabel = config.GetStringMapString("plantdCore.kubeProxy.label")
	kubeProxySelectorKey = config.GetString("plantdCore.kubeProxy.selector.key")
	kubeProxySelectorValue = config.GetString("plantdCore.kubeProxy.selector.value")
	kubeProxyContainer = config.GetString("plantdCore.kubeProxy.containerName")
	kubeProxyReplicas = config.GetInt("plantdCore.kubeProxy.replicas")
	kubeProxyDeploymentName = config.GetString("plantdCore.kubeProxy.deploymentName")
	kubeProxyServiceName = config.GetString("plantdCore.kubeProxy.serviceName")
	kubeProxyPort = config.GetInt32("plantdCore.kubeProxy.port")
	kubeProxyTargetPort = config.GetInt32("plantdCore.kubeProxy.targetPort")

	studioImage = config.GetString("plantdCore.studio.image")
	studioLabel = config.GetStringMapString("plantdCore.studio.label")
	studioSelectorKey = config.GetString("plantdCore.studio.selector.key")
	studioSelectorValue = config.GetString("plantdCore.studio.selector.value")
	studioContainer = config.GetString("plantdCore.studio.containerName")
	studioReplicas = config.GetInt("plantdCore.studio.replicas")
	studioDeploymentName = config.GetString("plantdCore.studio.deploymentName")
	studioServiceName = config.GetString("plantdCore.studio.serviceName")
	studioPortName = config.GetString("plantdCore.studio.portName")
	studioPort = config.GetInt32("plantdCore.studio.port")
	studioTargetPort = config.GetInt32("plantdCore.studio.targetPort")

	prometheusServiceAccountName = config.GetString("plantdCore.prometheus.serviceAccount")
	prometheusObjectName = config.GetString("plantdCore.prometheus.name")
	prometheusResourceMemory = config.GetString("plantdCore.prometheus.resourceMemory")
	prometheusScrapeInterval = config.GetString("plantdCore.prometheus.scrapeInterval")
	prometheusMetricSpecSelector = config.GetStringMapString("plantdCore.prometheus.specSelector")
	prometheusSelectorKey = config.GetString("plantdCore.prometheus.selector.key")
	prometheusSelectorValue = config.GetString("plantdCore.prometheus.selector.value")
	prometheusServicePort = config.GetInt32("plantdCore.prometheus.service.port")
	prometheusServiceNodePort = config.GetInt32("plantdCore.prometheus.service.nodePort")
	prometheusClusterRoleName = config.GetString("plantdCore.prometheus.clusteRoleName")
	prometheusClusterRoleBindingName = config.GetString("plantdCore.prometheus.clusterRoleBindingName")

	metricsScrapeInterval = config.GetString("metrics.operator-system.interval")
	metricsMonitorName = config.GetString("metrics.operator-system.monitor.name")
	metricsMonitorNamespace = config.GetString("metrics.operator-system.monitor.namespace")
	metricsMonitorLabels = config.GetStringMapString("metrics.operator-system.monitor.label")
	metricsBearerTokenFile = config.GetString("metrics.operator-system.bearerTokenFile")
	metricsHonorLabels = true
	metricsPort = config.GetString("metrics.operator-system.port")
	metricsScheme = config.GetString("metrics.operator-system.scheme")
	metricsPath = config.GetString("metrics.operator-system.path")
	metricsJobLabel = config.GetString("metrics.operator-system.jobLabel")
	metricsNamespaceSelectorMatchNames = config.GetStringSlice("metrics.operator-system.namespaceSelector.matchNames")
	metricsSelectorMatchLabels = config.GetStringMapString("metrics.operator-system.selector.matchLabels")

}

// GetKubeProxyResources returns resources of the kube proxy.
// It contains a Deployment and a Service of the ClusterIP type.
func GetKubeProxyResources(plantD *windtunnelv1alpha1.PlantDCore) (*appsv1.Deployment, *corev1.Service) {

	// Define the pod template
	labels := map[string]string{
		kubeProxySelectorKey: kubeProxySelectorValue,
	}
	podTemplate := corev1.PodTemplateSpec{
		ObjectMeta: metav1.ObjectMeta{
			Labels: labels,
		},
		Spec: corev1.PodSpec{
			ServiceAccountName: plantDCoreServiceAccountName,
			Containers: []corev1.Container{
				{
					Name:            kubeProxyContainer,
					Image:           kubeProxyImage,
					ImagePullPolicy: corev1.PullAlways,
				},
			},
		},
	}

	// Define the Deployment
	numReplicas := int32(kubeProxyReplicas)
	deployment := &appsv1.Deployment{
		ObjectMeta: metav1.ObjectMeta{
			Name:      kubeProxyDeploymentName,
			Namespace: plantD.Namespace,
		},
		Spec: appsv1.DeploymentSpec{
			Replicas: &numReplicas, // Set the number of replicas as needed
			Selector: &metav1.LabelSelector{
				MatchLabels: labels,
			},
			Template: podTemplate,
		},
	}

	// Define the Service
	service := &corev1.Service{
		ObjectMeta: metav1.ObjectMeta{
			Name:      kubeProxyServiceName,
			Namespace: plantD.Namespace,
		},
		Spec: corev1.ServiceSpec{
			Selector: kubeProxyLabel,
			Ports: []corev1.ServicePort{
				{
					Protocol:   corev1.ProtocolTCP,
					Port:       kubeProxyPort,
					TargetPort: intstr.FromInt(int(kubeProxyTargetPort)),
				},
			},
		},
	}

	return deployment, service
}

// GetFrontendResources returns resources of the frontend.
// It contains a Deployment and a Service of the LoadBalancer type.
func GetFrontendResources(plantD *windtunnelv1alpha1.PlantDCore, proxyFQDN string) (*appsv1.Deployment, *corev1.Service) {

	// Define the pod template
	podTemplate := corev1.PodTemplateSpec{
		ObjectMeta: metav1.ObjectMeta{
			Labels: studioLabel,
		},
		Spec: corev1.PodSpec{
			Containers: []corev1.Container{
				{
					Name:            studioContainer,
					Image:           studioImage,
					ImagePullPolicy: corev1.PullAlways,
					Env: []corev1.EnvVar{
						{
							Name:  "KUBE_PROXY_URL",
							Value: string(proxyFQDN),
						},
					},
				},
			},
		},
	}

	// Define the Deployment
	numReplicas := int32(studioReplicas)
	deployment := &appsv1.Deployment{
		ObjectMeta: metav1.ObjectMeta{
			Name:      studioDeploymentName,
			Namespace: plantD.Namespace,
		},
		Spec: appsv1.DeploymentSpec{
			Replicas: &numReplicas,
			Selector: &metav1.LabelSelector{
				MatchLabels: map[string]string{
					studioSelectorKey: studioSelectorValue,
				},
			},
			Template: podTemplate,
		},
	}

	// Define the Service with a LoadBalancer
	service := &corev1.Service{
		ObjectMeta: metav1.ObjectMeta{
			Name:      studioServiceName,
			Namespace: plantD.Namespace,
		},
		Spec: corev1.ServiceSpec{
			Selector: studioLabel,
			Ports: []corev1.ServicePort{
				{
					Name:       studioPortName,
					Port:       studioPort, // Specify the port as needed
					TargetPort: intstr.FromInt(int(studioTargetPort)),
				},
			},
			Type: corev1.ServiceTypeLoadBalancer, // Use LoadBalancer type
		},
	}
	return deployment, service
}

// GetPrometheusRoleBindings returns resources for the role binding of the Prometheus.
// It contains a ServiceAccount, a ClusterRole, and a ClusterRoleBinding.
func GetPrometheusRoleBindings(plantD *windtunnelv1alpha1.PlantDCore) (*corev1.ServiceAccount, *rbacv1.ClusterRole, *rbacv1.ClusterRoleBinding) {
	sa := &corev1.ServiceAccount{
		ObjectMeta: metav1.ObjectMeta{
			Name:      prometheusServiceAccountName,
			Namespace: plantD.Namespace,
		},
	}

	clusterRole := &rbacv1.ClusterRole{
		ObjectMeta: metav1.ObjectMeta{
			Name: prometheusClusterRoleName,
		},
		Rules: []rbacv1.PolicyRule{
			{
				APIGroups: []string{""},
				Resources: []string{
					"nodes",
					"nodes/metrics",
					"services",
					"endpoints",
					"pods",
				},
				Verbs: []string{"get", "list", "watch"},
			},
			{
				APIGroups: []string{""},
				Resources: []string{"configmaps"},
				Verbs:     []string{"get"},
			},
			{
				APIGroups: []string{"networking.k8s.io"},
				Resources: []string{"ingresses"},
				Verbs:     []string{"get", "list", "watch"},
			},
			{
				NonResourceURLs: []string{"/metrics"},
				Verbs:           []string{"get"},
			},
		},
	}

	clusterRoleBinding := &rbacv1.ClusterRoleBinding{
		ObjectMeta: metav1.ObjectMeta{
			Name: prometheusClusterRoleBindingName,
		},
		RoleRef: rbacv1.RoleRef{
			APIGroup: "rbac.authorization.k8s.io",
			Kind:     "ClusterRole",
			Name:     prometheusClusterRoleName,
		},
		Subjects: []rbacv1.Subject{
			{
				Kind:      rbacv1.ServiceAccountKind,
				Name:      prometheusServiceAccountName,
				Namespace: plantD.Namespace,
			},
		},
	}
	return sa, clusterRole, clusterRoleBinding
}

// GetPrometheusResources returns resources of the Prometheus.
// It contains a Prometheus resource and a Service of the NodePort type.
func GetPrometheusResources(plantD *windtunnelv1alpha1.PlantDCore) (*monitoringv1.Prometheus, *corev1.Service) {
	// Define the Prometheus resource
	scrapeInterval := monitoringv1.Duration(prometheusScrapeInterval)
	resourceMemory := resource.MustParse(prometheusResourceMemory)

	if plantD.Spec.PrometheusConfiguration.ScrapeInterval != "" {
		scrapeInterval = plantD.Spec.PrometheusConfiguration.ScrapeInterval
	}

	if plantD.Spec.PrometheusConfiguration.ResourceMemory.Limits != nil {
		if !plantD.Spec.PrometheusConfiguration.ResourceMemory.Limits.Memory().IsZero() {
			resourceMemory = resource.MustParse(plantD.Spec.PrometheusConfiguration.ResourceMemory.Limits.Memory().String())
		}
	}

	prometheus := &monitoringv1.Prometheus{
		ObjectMeta: metav1.ObjectMeta{
			Name:      prometheusObjectName,
			Namespace: plantD.Namespace,
		},
		Spec: monitoringv1.PrometheusSpec{
			CommonPrometheusFields: monitoringv1.CommonPrometheusFields{
				ServiceAccountName: prometheusServiceAccountName,
				ServiceMonitorSelector: &metav1.LabelSelector{
					MatchLabels: map[string]string{
						prometheusSelectorKey: prometheusSelectorValue,
					},
				},
				ServiceMonitorNamespaceSelector: &metav1.LabelSelector{},
				Resources: corev1.ResourceRequirements{
					Requests: corev1.ResourceList{
						corev1.ResourceMemory: resourceMemory,
					},
				},
				EnableRemoteWriteReceiver: true,
				ScrapeInterval:            scrapeInterval,
			},
			EnableAdminAPI: false,
		},
	}

	// Define the Service
	service := &corev1.Service{
		ObjectMeta: metav1.ObjectMeta{
			Name:      prometheusObjectName,
			Namespace: plantD.Namespace,
		},
		Spec: corev1.ServiceSpec{
			Type: corev1.ServiceTypeNodePort,
			Ports: []corev1.ServicePort{
				{
					Name:       "web",
					NodePort:   prometheusServiceNodePort,
					Port:       prometheusServicePort,
					Protocol:   corev1.ProtocolTCP,
					TargetPort: intstr.FromString("web"),
				},
			},
			Selector: prometheusMetricSpecSelector,
		},
	}

	return prometheus, service
<<<<<<< HEAD
}

func SetupMetricsServiceMonitor(plantD *windtunnelv1alpha1.PlantDCore) *monitoringv1.ServiceMonitor {

	scrapeInterval := monitoringv1.Duration(metricsScrapeInterval)

	monitor := &monitoringv1.ServiceMonitor{
		ObjectMeta: metav1.ObjectMeta{
			Name:      metricsMonitorName,
			Namespace: metricsMonitorNamespace,
			Labels:    metricsMonitorLabels,
		},
		Spec: monitoringv1.ServiceMonitorSpec{
			Endpoints: []monitoringv1.Endpoint{
				{
					BearerTokenFile: metricsBearerTokenFile,
					HonorLabels:     metricsHonorLabels,
					Interval:        scrapeInterval,
					Port:            metricsPort,
					Scheme:          metricsScheme,
					TLSConfig: &monitoringv1.TLSConfig{
						SafeTLSConfig: monitoringv1.SafeTLSConfig{InsecureSkipVerify: true},
					},
				},
				{
					BearerTokenFile: metricsBearerTokenFile,
					HonorLabels:     metricsHonorLabels,
					Interval:        scrapeInterval,
					Port:            metricsPort,
					Scheme:          metricsScheme,
					Path:            metricsPath,
					TLSConfig: &monitoringv1.TLSConfig{
						SafeTLSConfig: monitoringv1.SafeTLSConfig{InsecureSkipVerify: true},
					},
				},
			},
			JobLabel: metricsJobLabel,
			NamespaceSelector: monitoringv1.NamespaceSelector{
				MatchNames: metricsNamespaceSelectorMatchNames,
			},
			Selector: metav1.LabelSelector{
				MatchLabels: metricsSelectorMatchLabels,
			},
		},
	}

	return monitor
}

// SetupFrontendDeployment creates a PlantD Frontend deployment
func SetupRoleBindingsForPrometheus(plantD *windtunnelv1alpha1.PlantDCore) (*corev1.ServiceAccount, *rbac.ClusterRole, *rbac.ClusterRoleBinding) {
	sa := &corev1.ServiceAccount{
		ObjectMeta: metav1.ObjectMeta{
			Name:      prometheusServiceAccountName,
			Namespace: plantD.Namespace,
		},
	}

	clusterRole := &rbac.ClusterRole{
		ObjectMeta: metav1.ObjectMeta{
			Name: prometheusClusterRoleName,
		},
		Rules: []rbac.PolicyRule{
			{
				APIGroups: []string{""},
				Resources: []string{
					"nodes",
					"nodes/metrics",
					"services",
					"endpoints",
					"pods",
				},
				Verbs: []string{"get", "list", "watch"},
			},
			{
				APIGroups: []string{""},
				Resources: []string{"configmaps"},
				Verbs:     []string{"get"},
			},
			{
				APIGroups: []string{"networking.k8s.io"},
				Resources: []string{"ingresses"},
				Verbs:     []string{"get", "list", "watch"},
			},
			{
				NonResourceURLs: []string{"/metrics"},
				Verbs:           []string{"get"},
			},
		},
	}

	clusterRoleBinding := &rbac.ClusterRoleBinding{
		ObjectMeta: metav1.ObjectMeta{
			Name: prometheusClusterRoleBindingName,
		},
		RoleRef: rbac.RoleRef{
			APIGroup: "rbac.authorization.k8s.io",
			Kind:     "ClusterRole",
			Name:     prometheusClusterRoleName,
		},
		Subjects: []rbac.Subject{
			{
				Kind:      rbac.ServiceAccountKind,
				Name:      prometheusServiceAccountName,
				Namespace: plantD.Namespace,
			},
		},
	}
	return sa, clusterRole, clusterRoleBinding
=======
>>>>>>> 913b4879
}<|MERGE_RESOLUTION|>--- conflicted
+++ resolved
@@ -371,7 +371,6 @@
 	}
 
 	return prometheus, service
-<<<<<<< HEAD
 }
 
 func SetupMetricsServiceMonitor(plantD *windtunnelv1alpha1.PlantDCore) *monitoringv1.ServiceMonitor {
@@ -481,6 +480,4 @@
 		},
 	}
 	return sa, clusterRole, clusterRoleBinding
-=======
->>>>>>> 913b4879
 }